import merge from 'lodash/merge';
import React from 'react';
import PropTypes from 'prop-types';
import Label from 'react-bootstrap/lib/Label';
import Table from 'react-bootstrap/lib/Table';

let cleanDocletValue = str => str.trim().replace(/^\{/, '').replace(/\}$/, '');

function getPropsData(componentData, metadata){
  let props = componentData.props || {};

  if (componentData.composes) {
    componentData.composes.forEach( other => {
      props = merge({}, getPropsData(metadata[other] || {}, metadata), props);

    });
  }

  if (componentData.mixins) {
    componentData.mixins.forEach( other => {
      if ( componentData.composes.indexOf(other) === -1) {
        props = merge({}, getPropsData(metadata[other] || {}, metadata), props);
      }
    });
  }

  return props;
}

class PropTable extends React.Component {

<<<<<<< HEAD
  static contextTypes = {
    metadata: PropTypes.object
  }
=======
  contextTypes: {
    metadata: PropTypes.object
  },
>>>>>>> 346bf4a9

  componentWillMount(){
    let componentData = this.props.metadata[this.props.component] || {};
    this.propsData = getPropsData(componentData, this.props.metadata);
  }

  render(){
    let propsData = this.propsData;
    if ( !Object.keys(propsData).length ){
      return <span/>;
    }

    let {component, metadata} = this.props;
    let composes = metadata[component].composes || [];

    return (
      <div>
        <h3>
          {component} Props
          { !!composes.length && [<br key='1'/>,
            <small key='2'>
              {'Also accepts the same props as: '}
              <em>
              { composes.reduce(
                  (arr, name) => arr.concat(<code>{`<${name}/>`}</code>, ' '), [])
              }
              </em>
            </small>
            ]
        }
        </h3>

        <Table bordered striped className="prop-table">
          <thead>
            <tr>
              <th>Name</th>
              <th>Type</th>
              <th>Default</th>
              <th>Description</th>
            </tr>
          </thead>
          <tbody>
            { this._renderRows(propsData) }
          </tbody>
        </Table>
      </div>
    );
  }

  _renderRows = (propsData) => {

    return Object.keys(propsData)
      .sort()
      .filter(propName => propsData[propName].type && !propsData[propName].doclets.private )
      .map(propName => {
        let propData = propsData[propName];

        return (
          <tr key={propName} className='prop-table-row'>
            <td>
              {propName} {this.renderRequiredLabel(propData)}
            </td>
            <td>
              <div>{this.getType(propData)}</div>
            </td>
            <td>{propData.defaultValue}</td>

            <td>
              { propData.doclets.deprecated
                && <div><strong className='text-danger'>{'Deprecated: ' + propData.doclets.deprecated + ' '}</strong></div>
              }
              <div dangerouslySetInnerHTML={{__html: propData.descHtml }} />
            </td>
          </tr>
        );
      });
  }

  renderRequiredLabel(prop) {
    if (!prop.required) {
      return null;
    }

    return (
      <Label>required</Label>
    );
  }

  getType = (prop) => {
    const type = prop.type || {};
    const name = this.getDisplayTypeName(type.name);
    const doclets = prop.doclets || {};

    switch (name) {
      case 'object':
        return name;
      case 'union':
        return type.value.reduce((current, val, i, list) => {
          let item = this.getType({ type: val });
          if (React.isValidElement(item)) {
            item = React.cloneElement(item, {key: i});
          }
          current = current.concat(item);

          return i === (list.length - 1) ? current : current.concat(' | ');
        }, []);
      case 'array':
        return (
          <span>{'array<'}{this.getType({ type: type.value })}{'>'}</span>
        );
      case 'enum':
        return this.renderEnum(type);
      case 'custom':
        return cleanDocletValue(doclets.type || name);
      default:
        return name;
    }
  }

  getDisplayTypeName(typeName) {
    if (typeName === 'func') {
      return 'function';
    } else if (typeName === 'bool') {
      return 'boolean';
    } else {
      return typeName;
    }
  }

  renderEnum(enumType) {
    const enumValues = enumType.value || [];

    const renderedEnumValues = [];
    enumValues.forEach(function renderEnumValue(enumValue, i) {
      if (i > 0) {
        renderedEnumValues.push(
          <span key={`${i}c`}>, </span>
        );
      }

      renderedEnumValues.push(
        <code key={i}>{enumValue}</code>
      );
    });

    return (
      <span>one of: {renderedEnumValues}</span>
    );
  }
}



export default PropTable;<|MERGE_RESOLUTION|>--- conflicted
+++ resolved
@@ -28,16 +28,9 @@
 }
 
 class PropTable extends React.Component {
-
-<<<<<<< HEAD
   static contextTypes = {
     metadata: PropTypes.object
   }
-=======
-  contextTypes: {
-    metadata: PropTypes.object
-  },
->>>>>>> 346bf4a9
 
   componentWillMount(){
     let componentData = this.props.metadata[this.props.component] || {};
