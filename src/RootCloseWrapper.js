--- conflicted
+++ resolved
@@ -1,9 +1,5 @@
 import React from 'react';
-<<<<<<< HEAD
 import ReactDOM from 'react-dom';
-import ownerDocument from './utils/ownerDocument';
-=======
->>>>>>> b87c10b9
 import addEventListener from './utils/addEventListener';
 import createChainedFunction from './utils/createChainedFunction';
 import ownerDocument from './utils/ownerDocument';
@@ -89,12 +85,8 @@
     // stealing the ref from the owner, but we know exactly the DOM structure
     // that will be rendered, so we can just do this to get the child's DOM
     // node for doing size calculations in OverlayMixin.
-<<<<<<< HEAD
-    return ReactDOM.findDOMNode(this).firstChild;
-=======
-    const node = React.findDOMNode(this);
+    const node = ReactDOM.findDOMNode(node);
     return this.props.noWrap ? node : node.firstChild;
->>>>>>> b87c10b9
   }
 
   componentWillUnmount() {
