--- conflicted
+++ resolved
@@ -410,16 +410,12 @@
 
   setMountNode = (ref) => {
     this.mountNode = ref ? ref.getMountNode() : ref;
-<<<<<<< HEAD
-  },
+  }
     
-  setModalNode(ref) {
+  setModalNode = (ref) => {
     this.modalNode = ref;
-  },
-=======
-  }
->>>>>>> d5225d80
-
+  }
+  
   handleHidden = (...args) => {
     this.setState({ exited: true });
     this.onHide();
@@ -502,13 +498,8 @@
   };
 
   //instead of a ref, which might conflict with one the parent applied.
-<<<<<<< HEAD
-  getDialogElement() {
+  getDialogElement = () => {
     let node = this.modalNode;
-=======
-  getDialogElement = () => {
-    let node = this.refs.modal;
->>>>>>> d5225d80
     return node && node.lastChild;
   }
 
